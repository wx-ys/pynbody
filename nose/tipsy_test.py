--- conflicted
+++ resolved
@@ -2,7 +2,6 @@
 import numpy as np
 import glob
 import os
-import glob
 
 def setup() :
     X = glob.glob("testdata/test_out.*")
@@ -252,9 +251,5 @@
     del f2['metals']
 
     
-<<<<<<< HEAD
-    
-=======
     f3 = pynbody.load("testdata/test_out.tipsy")
-    assert (f3.dm['metals']==789.1).all()
->>>>>>> f86b809c
+    assert (f3.dm['metals']==789.1).all()