"""

util
====

Various utility routines used internally by pynbody.

"""

import fractions
import functools
import gzip
import logging
import math
import os
import pathlib
import struct
import sys
import threading
import time
import warnings
from typing import Union

import numpy as np

from . import units
from .array import SimArray

logger = logging.getLogger('pynbody.util')
from ._util import *


def open_(filename: Union[str, pathlib.Path], *args):
    """Open a file, determining from the filename whether to use
    gzip decompression"""

    is_gzipped = False

    if not isinstance(filename, pathlib.Path):
        filename = pathlib.Path(filename)

    if not filename.exists():
        filename_with_gz = filename.parent / (filename.name+".gz")
        if filename_with_gz.exists():
            filename = filename_with_gz

    is_gzipped = filename.name.endswith('.gz')

    if is_gzipped:
        return gzip.open(filename, *args)
    else:
        return open(filename, *args)


def open_with_size(filename, *args):
    """Open a file for reading, returning also the (decompressed)
    file size"""

    f = open_(filename, *args)
    if isinstance(f, gzip.GzipFile):
        fo = open(f.name, 'rb')
        fo.seek(-4, 2)
        r = fo.read()
        fo.close()
        return f, struct.unpack('<I', r)[0]
    else:
        f.seek(0, os.SEEK_END)
        buflen = f.tell()
        f.seek(4, os.SEEK_SET)
        return f, buflen


def eps_as_simarray(f, eps):
    """Convert th given eps to a SimArray with units of f['pos'] and dtype of f['mass']"""
    if isinstance(eps, str):
        eps = units.Unit(eps)
    if not isinstance(eps, units.UnitBase):
        eps = eps * f['pos'].units
        logger.info(f"Considering eps = {eps}")
    eps_value = eps._scale
    eps_unit = eps/eps_value
    eps = SimArray(np.ones(len(f), dtype=f['mass'].dtype) * eps_value, eps_unit)
    return eps


def get_eps(f):
    """The gravitational softening length is determined from (in order of
    preference):
    1. the array f['eps']
    2. f.properties['eps'] (scalar or unit)

    Return a SimArray with correct units and dtype (same dtype as 'mass' array)"""

    try:
        eps = f['eps']
    except KeyError:
        if 'eps' in f.properties:
            eps = eps_as_simarray(f, f.properties['eps'])
        else:
            raise RuntimeError("Cannot retrieve 'eps' from SimSnap")
    return eps


def gcf(a, b):
    while b > 0:
        a, b = b, a % b
    return a


def lcm(a, b):
    return (a * b) // gcf(a, b)


def intersect_slices(s1, s2, array_length=None):
    """Given two python slices s1 and s2, return a new slice which
    will extract the data of an array d which is in both d[s1] and
    d[s2].

    Note that it may not be possible to do this without information on
    the length of the array referred to, hence all slices with
    end-relative indexes are first converted into begin-relative
    indexes. This means that the slice returned may be specific to
    the length specified."""

    assert array_length is not None or \
        (s1.start >= 0 and s2.start >= 0 and s1.stop >= 0 and s2.start >= 0)

    s1_start = s1.start
    s2_start = s2.start
    s1_stop = s1.stop
    s2_stop = s2.stop
    s1_step = s1.step
    s2_step = s2.step

    if s1_step is None:
        s1_step = 1
    if s2_step is None:
        s2_step = 1

    assert s1_step > 0 and s2_step > 0

    if s1_start < 0:
        s1_start = array_length + s1_start
    if s1_start < 0:
        return slice(0, 0)

    if s2_start < 0:
        s2_start = array_length + s2_start
    if s2_start < 0:
        return slice(0, 0)

    if s1_stop < 0:
        s1_stop = array_length + s1_stop
    if s1_stop < 0:
        return slice(0, 0)

    if s2_stop < 0:
        s2_stop = array_length + s2_stop
    if s2_stop < 0:
        return slice(0, 0)

    step = lcm(s1_step, s2_step)

    start = max(s1_start, s2_start)
    stop = min(s1_stop, s2_stop)

    if stop <= start:
        return slice(0, 0)

    s1_offset = start - s1_start
    s2_offset = start - s2_start
    s1_offset_x = int(s1_offset)
    s2_offset_x = int(s2_offset)

    if s1_step == s2_step and s1_offset % s1_step != s2_offset % s1_step:
        # slices are mutually exclusive
        return slice(0, 0)

    # There is surely a more efficient way to do the following, but
    # it eludes me for the moment
    while s1_offset % s1_step != 0 or s2_offset % s2_step != 0:
        start += 1
        s1_offset += 1
        s2_offset += 1
        if s1_offset % s1_step == s1_offset_x % s1_step and s2_offset % s2_step == s2_offset_x % s2_step:
            # slices are mutually exclusive
            return slice(0, 0)

    if step == 1:
        step = None

    return slice(start, stop, step)


def relative_slice(s_relative_to, s):
    """Given a slice s, return a slice s_prime with the property that
    array[s_relative_to][s_prime] == array[s]. Clearly this will
    not be possible for arbitrarily chosen s_relative_to and s, but
    it should be possible for s=intersect_slices(s_relative_to, s_any)
    which is the use case envisioned here (and used by SubSim).
    This code currently does not work with end-relative (i.e. negative)
    start or stop positions."""

    assert (s_relative_to.start >= 0 and s.start >= 0 and s.stop >= 0)

    if s.start == s.stop:
        return slice(0, 0, None)

    s_relative_to_step = s_relative_to.step if s_relative_to.step is not None else 1
    s_step = s.step if s.step is not None else 1

    if (s.start - s_relative_to.start) % s_relative_to_step != 0:
        raise ValueError("Incompatible slices")
    if s_step % s_relative_to_step != 0:
        raise ValueError("Incompatible slices")

    start = (s.start - s_relative_to.start) // s_relative_to_step
    step = s_step // s_relative_to_step
    stop = start + \
        (s_relative_to_step - 1 + s.stop - s.start) // s_relative_to_step

    if step == 1:
        step = None

    return slice(start, stop, step)


def chained_slice(s1, s2):
    """Return a slice s3 with the property that
    ar[s1][s2] == ar[s3] """

    assert (s1.start >= 0 and s2.start >= 0 and s1.stop >= 0 and s2.stop >= 0)
    s1_start = s1.start or 0
    s2_start = s2.start or 0
    s1_step = s1.step or 1
    s2_step = s2.step or 1

    start = s1_start + s2_start * s1_step
    step = s1_step * s2_step
    if s1.stop is None and s2.stop is None:
        stop = None
    elif s1.stop is None:
        stop = start + step * (s2.stop - s2_start) // s2_step
    elif s2.stop is None:
        stop = s1.stop
    else:
        stop_s2 = start + step * (s2.stop - s2_start) // s2_step
        stop_s1 = s1.stop
        stop = stop_s2 if stop_s2 < stop_s1 else stop_s1
    return slice(start, stop, step)


def index_before_slice(s, index):
    """Return an index array new_index with the property that, for a
    slice s (start, stop and step all positive), ar[s][index] ==
    ar[new_index]."""

    start = s.start or 0
    step = s.step or 1

    assert start >= 0
    assert step >= 0
    assert s.stop is None or s.stop >= 0

    new_index = start + index * step
    if s.stop is not None:
        new_index = new_index[np.where(new_index < s.stop)]

    return new_index


def concatenate_indexing(i1, i2):
    """Given either a numpy array or slice for both i1 and i2,
    return either a numpy array or slice i3 with the property that

    ar[i3] == ar[i1][i2].

    As a convenience, if i2 is None, i1 is returned
    """
    if isinstance(i1, tuple) and len(i1) == 1:
        i1 = i1[0]
    if isinstance(i2, tuple) and len(i2) == 1:
        i2 = i2[0]

    if i2 is None:
        return i1
    if isinstance(i1, slice) and isinstance(i2, slice):
        return chained_slice(i1, i2)
    elif isinstance(i1, slice) and isinstance(i2, (np.ndarray, list)):
        return index_before_slice(i1, i2)
    elif isinstance(i1, (np.ndarray, list)) and isinstance(i2, (slice, np.ndarray)):
        return np.asarray(i1)[i2]
    else:
        raise TypeError("Don't know how to chain these index types")


def indexing_length(sl_or_ar):
    """Given either an array or slice, return len(ar[sl_or_ar]) for any
    array ar which is large enough that the slice does not overrun it."""

    if isinstance(sl_or_ar, slice):
        step = sl_or_ar.step or 1
        diff = (sl_or_ar.stop - sl_or_ar.start)
        return diff // step + (diff % step > 0)
    else:
        return len(sl_or_ar)


def arrays_are_same(a1, a2):
    """Returns True if a1 and a2 are numpy views pointing to the exact
    same underlying data; False otherwise."""
    try:
        return a1.__array_interface__['data'] == a2.__array_interface__['data'] \
            and a1.strides == a2.strides
    except AttributeError:
        return False


def set_array_if_not_same(a_store, a_in, index=None):
    """This routine checks whether a_store and a_in ultimately point to the
    same buffer; if not, the contents of a_in are copied into a_store."""
    if index is None:
        index = slice(None)
    if not arrays_are_same(a_store[index], a_in):
        a_store[index] = a_in
        if not hasattr(a_in.units, "_no_unit"):
            a_store.units = a_in.units


def index_of_first(array, find):
    """Returns the index to the first element in array
    which satisfies array[index]>=find. The array must
    be sorted in ascending order."""

    if len(array) == 0:
        return 0

    left = 0
    right = len(array) - 1

    if array[left] >= find:
        return 0

    if array[right] < find:
        return len(array)

    while right - left > 1:
        mid = (left + right) // 2
        if array[mid] >= find:
            right = mid
        else:
            left = mid

    return right


def equipartition(ar, nbins, vmin=None, vmax=None):
    """

    Given an array ar, return nbins+1 monotonically increasing bin
    edges such that the number of items in each bin is approximately
    equal.

    """

    a_s = np.sort(ar)

    if vmax is not None:
        a_s = a_s[a_s <= vmax]
    if vmin is not None:
        a_s = a_s[a_s > vmin]

    return a_s[np.array(np.linspace(0, len(a_s) - 1, nbins + 1), dtype='int')]


def bisect(left, right, f, epsilon=None, eta=0, verbose=False, niter_max=200):
    """

    Finds the value x such that f(x)=0 for a monotonically increasing
    function f, using a binary search.

    The search stops when either the bounding domain is smaller than
    epsilon (by default 10^-7 times the original region) OR a value
    f(x) is found such that |f(x)|<eta (by default eta=0, so this
    criterion is never satisfied).

    """

    if epsilon is None:
        epsilon = (right - left) * 1.e-7

    logger.info("Entering bisection search algorithm")
    for i in range(niter_max):

        if (right - left) < epsilon:
            return (right + left) / 2

        mid = (left + right) / 2
        z = f(mid)

        logger.info(f"{left:f} {mid:f} {right:f} {z:f}")

        if (abs(z) < eta):
            return mid
        elif(z < 0):
            left = mid
        else:
            right = mid

    raise ValueError("Bisection algorithm did not converge")


def gauss_jordan(out):
    """A simple Gauss-Jordan matrix inverter. This is provided so that
    matrices of fractions can be inverted (numpy linalg converts
    everything to floats first.)

    Don't use on large matrices -- it's slow!

    Based on public domain code by Jarno Elonen."""

    h, w = out.shape

    assert w > h

    for y in range(0, h):

        maxrow = out[y:, y].argmax() + y

        (out[y], out[maxrow]) = (out[maxrow], out[y].copy())

        if out[y][y] == 0:
            # this will be a problem, see if we can do a row
            # operation to fix it
            for y2 in range(y+1,h):
                if out[y2][y]!=0:
                    out[y]+=out[y2]
                    break

            # no, out of options, must be a singular matrix
            if out[y][y]==0:
                raise np.linalg.linalg.LinAlgError("Singular matrix")

        for y2 in range(y + 1, h):    # Eliminate column y
            c = out[y2][y] / out[y][y]
            out[y2] -= out[y] * c

    for y in range(h - 1, 0 - 1, -1):  # Backsubstitute
        c = out[y][y]
        for y2 in range(0, y):
            for x in range(w - 1, y - 1, -1):
                out[y2][x] -= out[y][x] * out[y2][y] / c
        out[y][y] /= c
        for x in range(h, w):       # Normalize row y
            out[y][x] /= c

    return out


def rational_matrix_inv(matrix):
    """A simple replacement for numpy linalg matrix inverse
    which handles fractions exactly. Not suitable for large
    matrices!"""

    assert len(matrix) == len(matrix[0])
    x = np.ndarray(
        shape=(len(matrix), len(matrix[0]) + len(matrix)), dtype=fractions.Fraction)
    x[:, :] = fractions.Fraction(0)
    for i in range(len(x)):
        x[i, len(x) + i] = fractions.Fraction(1)

    for i in range(len(x)):
        for j in range(len(x)):
            x[i, j] = fractions.Fraction(matrix[i][j])

    return gauss_jordan(x)[:, len(x):]


def random_rotation_matrix():
    """Return a random rotation matrix (Haar measure for 3x3 case), using
    fast algorithm from Graphics Gems III

    (http://tog.acm.org/resources/GraphicsGems/gemsiii/rand_rotation.c)"""

    x = np.random.uniform(size=3)
    theta = x[0]*2*math.pi
    phi = x[1]*2*math.pi
    z = x[2]*2

    r = math.sqrt(z)
    vx = math.sin(phi)*r
    vy = math.cos(phi)*r
    vz = math.sqrt(2.0-z)

    st = math.sin(theta)
    ct = math.cos(theta)

    sx = vx*ct-vy*st
    sy = vx*st+vy*ct

    return np.array([[vx*sx-ct, vx*sy-st, vx*vz],
                     [vy*sx+st, vy*sy-ct, vy*vz],
                     [vz*sx,vz*sy,1.0-z]])


def cutgz(x: Union[str, pathlib.Path]):
    """Strip the .gz ending off a string"""
    if isinstance(x, pathlib.Path):
        return x.parent / x.name.removesuffix(".gz")
    elif x[-3:] == '.gz':
        return x[:-3]
    else:
        return x


class ExecutionControl:

    def __init__(self):
        self.count = 0
        self.on_exit = None

    def __enter__(self):
        self.count += 1

    def __exit__(self, *excp):
        self.count -= 1
        assert self.count >= 0
        if self.count == 0 and self.on_exit is not None:
            self.on_exit()

    def __bool__(self):
        return self.count > 0

    def __repr__(self):
        return "<ExecutionControl: %s>" % ('True' if self.count > 0 else 'False')


#################################################################
# Code for incomplete gamma function accepting complex arguments
#################################################################

def _gser(a, x, eps=3.e-7, itmax=700):
    """Series representation of the incomplete gamma
    function, based on numerical recipes 3rd ed"""
    if x == 0.0:
        return 0.0
    ap = a
    sum = 1. / a
    delta = sum
    n = 1
    while n <= itmax:
        ap = ap + 1.
        delta = delta * x / ap
        sum = sum + delta
        if (abs(delta) < abs(sum) * eps):
            return (sum * np.exp(-x + a * np.log(x)))
        n = n + 1
    raise RuntimeError("Maximum iterations exceeded in gser")


def _gcf(a, x, eps=3.e-7, itmax=200):
    """Continued fraction representation of the incomplete gamma
    function, based on numerical recipes 3rd ed"""

    gold = 0.
    a0 = 1.
    a1 = x
    b0 = 0.
    b1 = 1.
    fac = 1.
    n = 1
    while n <= itmax:
        an = n
        ana = an - a
        a0 = (a1 + a0 * ana) * fac
        b0 = (b1 + b0 * ana) * fac
        anf = an * fac
        a1 = x * a0 + anf * a1
        b1 = x * b0 + anf * b1
        if (a1 != 0.):
            fac = 1. / a1
            g = b1 * fac
            if (abs((g - gold) / g) < eps):
                return (g * np.exp(-x + a * np.log(x)))
            gold = g
            n = n + 1
    raise RuntimeError("Maximum iterations exceeded in gcf")


def gamma_inc(a, z, eps=3.e-7):
    """Incomplete gamma function accepting complex z, based on algorithm
    given in numerical recipes (3rd ed)"""
    import scipy
    import scipy.special

    if (abs(z) < a + 1.):
        return _gser(a, z, eps)
    else:
        return scipy.special.gamma(a) - _gcf(a, z, eps)


#
# THREAD-SAFE VERSION OF scipy.weave.inline
#

compile_lock = threading.Lock()


def threadsafe_inline(*args, **kwargs):
    """When scipy.weave.inline is called, it may trigger a compile. We
    only want one compilation to be going on at once, otherwise nasty
    race conditions arise. This function wraps scipy.weave.inline to
    be thread-safe."""

    import scipy.weave

    call_frame = sys._getframe().f_back
    if 'local_dict' not in kwargs:
        kwargs['local_dict'] = call_frame.f_locals
    if 'global_dict' not in kwargs:
        kwargs['global_dict'] = call_frame.f_globals

    tid = threading.currentThread().name
    while args[0] not in scipy.weave.inline_tools.function_cache:
        # We need a compilation, so try to acquire the compile lock
        if compile_lock.acquire(False):
            # acquired lock
            try:
                ret = scipy.weave.inline(*args, **kwargs)
            finally:
                compile_lock.release()
            return ret
        else:
            # didn't acquire lock. Wait a while
            time.sleep(1)

    # When we reach this point, we know no compilation will be
    # triggered, so go ahead and call
    return scipy.weave.inline(*args, **kwargs)


_head_type = np.dtype('i4')


def thread_map(func, *args):
    """Run func in separate threads, mapping over the arguments in the same way as map(..)

    There is no thread pool here: a new thread is created for each
    function call.
    """

    def r_func(*afunc):
        try:
            this_t = threading.current_thread()
            this_t.ret_value = func(*afunc)
        except Exception as e:
            this_t.ret_excp = sys.exc_info()

    threads = []
    for arg_this in zip(*args):
        threads.append(threading.Thread(target=r_func, args=arg_this))
        threads[-1].start()
    rets = []
    excp = None
    for t in threads:
        while t.is_alive():
            # just calling t.join() with no timeout can make it harder to
            # debug deadlocks!
            t.join(1.0)
        if hasattr(t, 'ret_excp'):
            _, excp, trace = t.ret_excp
        else:
            rets.append(t.ret_value)

    if excp is None:
        return rets
<<<<<<< HEAD
    raise excp  # Note this is a re-raised exception from within a thread


def deprecated(func, message=None):
    """Mark a method or function as deprecated"""
    if isinstance(func, str):
        return functools.partial(deprecated, message=func)

    if message is None:
        message = f"Call to deprecated function {func.__name__}."

    @functools.wraps(func)
    def new_func(*args, **kwargs):
        warnings.warn(message, category=DeprecationWarning)
        return func(*args, **kwargs)
    return new_func


class IordToFposIndex:
    """Class for efficiently mapping from iords to offsets in the iord array, even if iord values are large.

    WARNING: if a query is made with iords that are not themselves in ascending order, a sort takes place
    ahead of the query and therefore the set returned is correct but the ordering is not preserved."""
    def __init__(self, iord):
        self.iord = iord
        self.iord_argsort = np.argsort(iord)

    def __getitem__(self, i):
        if not hasattr(i, "__len__"):
            i = np.array([i])
            singleton = True
        else:
            i = np.asarray(i)
            singleton = False

            if is_sorted(i) != 1:
                i = np.sort(i)

        result = binary_search(np.asarray(i), self.iord, self.iord_argsort)

        if singleton:
            return result[0]
        else:
            return result

def make_iord_to_offset_mapper(iord):
    """Given an array of unique integers, iord, make an object which maps from an iord value to offset in the array.

    i.e. given an iord array and a subset of values my_iord_values,

     make_iord_to_offset_mapper(iord)[my_iord_values]

    returns the indexes of my_iord_values in the iord array.

    WARNING: the returned values are not guaranteed to be in the same order as the input iord array."""

    max_iord = iord.max()
    assert iord.min() >= 0, "Can't handle negative iord values"

    if max_iord < 2 * len(iord):
        # maximum iord is not very big, just do a direct in-memory mapping for speed
        iord_to_offset = np.empty(max_iord + 1, dtype=np.int64)
        iord_to_offset.fill(-1)
        iord_to_offset[iord] = np.arange(len(iord), dtype=np.int64)
        return iord_to_offset
    else:
        # maximum iord is large, so we'll use util.binary_search to save memory at the cost of speed
        return IordToFposIndex(iord)
=======
    else:
        raise excp.with_traceback(trace)  # Note this is a re-raised exception from within a thread
>>>>>>> bfc9b191
<|MERGE_RESOLUTION|>--- conflicted
+++ resolved
@@ -674,8 +674,8 @@
 
     if excp is None:
         return rets
-<<<<<<< HEAD
-    raise excp  # Note this is a re-raised exception from within a thread
+    else:
+        raise excp.with_traceback(trace)  # Note this is a re-raised exception from within a thread
 
 
 def deprecated(func, message=None):
@@ -742,8 +742,4 @@
         return iord_to_offset
     else:
         # maximum iord is large, so we'll use util.binary_search to save memory at the cost of speed
-        return IordToFposIndex(iord)
-=======
-    else:
-        raise excp.with_traceback(trace)  # Note this is a re-raised exception from within a thread
->>>>>>> bfc9b191
+        return IordToFposIndex(iord)