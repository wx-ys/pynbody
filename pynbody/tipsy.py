from . import snapshot, array, util
from . import family
from . import units

import struct
import numpy as np

class TipsySnap(snapshot.SimSnap) :
    def __init__(self, filename, only_header=False, must_have_paramfile=False) :
	super(TipsySnap,self).__init__()
	
	self._filename = filename
	
	f = util.open_(filename)
	# factoring out gzip logic opens up possibilities for bzip2,
	# or other more advanced filename -> file object mapping later,
	# carrying this across the suite

	t, n, ndim, ng, nd, ns = struct.unpack("diiiii", f.read(28))
        if (ndim > 3 or ndim < 1):
            byteswap=True
            f.seek(0)
            t, n, ndim, ng, nd, ns = struct.unpack(">diiiii", f.read(28))

<<<<<<< HEAD
        # In non-cosmological simulations, what is t? Is it physical
        # time?  In which case, we need some way of telling what we
        # are dealing with and setting properties accordingly.
        self.properties['a'] = t
        try:
            self.properties['z'] = 1.0/t - 1.0
        except ZeroDivisionError:
            self.properties['z'] = None
            
=======
>>>>>>> 4a26bf26
	assert ndim==3
	
	self._num_particles = ng+nd+ns
	f.read(4)

	# Store slices corresponding to different particle types
	self._family_slice[family.gas] = slice(0,ng)
	self._family_slice[family.dm] = slice(ng, nd+ng)
	self._family_slice[family.star] = slice(nd+ng, ng+nd+ns)

	self._create_arrays(["pos","vel"],3)
	self._create_arrays(["mass","eps","phi"])
	self.gas._create_arrays(["rho","temp","metals"])
	self.star._create_arrays(["metals","tform"])

	self.gas["temp"].units = "K" # we know the temperature is always in K
	# Other units will be set by the decorators later
	

	# Load in the tipsy file in blocks.  This is the most
	# efficient balance I can see for keeping IO contiguuous, not
	# wasting memory, but also not having too much python <-> C
	# interface overheads

	max_block_size = 1024 # particles

	# describe the file structure as list of (num_parts, [list_of_properties]) 
	file_structure = ((ng,family.gas,["mass","x","y","z","vx","vy","vz","rho","temp","eps","metals","phi"]),
			  (nd,family.dm,["mass","x","y","z","vx","vy","vz","eps","phi"]),
			  (ns,family.star,["mass","x","y","z","vx","vy","vz","metals","tform","eps","phi"]))
	

	self._decorate()



        if must_have_paramfile and not (self._paramfile.has_key('achOutName')) :
            raise RuntimeError, "Could not find .param file for this run. Place it in the run's directory or parent directory."

        time_unit = None
        try :
            time_unit = self.infer_original_units('yr')
        except units.UnitsException :
            pass
        
        if self._paramfile.has_key('bComove') and int(self._paramfile['bComove'])!=0 :
            from . import analysis
            import analysis.cosmology
            self.properties['a'] = t
            self.properties['z'] = 1.0/t - 1.0
            self.properties['time'] =  analysis.cosmology.age(self, unit=time_unit)
            
        else :
            # Assume a non-cosmological run
            self.properties['time'] =  t
            
        if time_unit is not None :
            self.properties['time']*=time_unit

        if only_header == True:
            return
	
	for n_left, type, st in file_structure :
	    n_done = 0
	    self_type = self[type]
	    while n_left>0 :
                n_block = min(n_left,max_block_size)

                # Read in the block
                if(byteswap):
                    g = np.fromstring(f.read(len(st)*n_block*4),'f').byteswap().reshape((n_block,len(st)))
                else:
                    g = np.fromstring(f.read(len(st)*n_block*4),'f').reshape((n_block,len(st)))
                    
		# Copy into the correct arrays
		for i, name in enumerate(st) :
		    self_type[name][n_done:n_done+n_block] = g[:,i]

		# Increment total ptcls read in, decrement ptcls left of this type
		n_left-=n_block
		n_done+=n_block


	

    def loadable_keys(self) :
        """Produce and return a list of loadable arrays for this TIPSY file."""
        def is_readable_array(x) :
            try:
                f = util.open_(x)
                return int(f.readline()) == len(self)
            except (IOError, ValueError) :
                # could be a binary file
                f.seek(0)
                buflen = len(f.read())
                if (buflen-4)/4/3. == len(self) : # it's a float vector
                    return True
                elif (buflen-4)/4. == len(self) : # it's a float array
                    return True
                else :
                    return False

        import glob
        if len(self._loadable_keys_registry) == 0 :
            name = util.cutgz(self._filename)
            fs = glob.glob(self._filename+".*")
            res =  map(lambda q: q[len(self._filename)+1:], filter(is_readable_array, fs))
            for i,n in enumerate(res): res[i] = util.cutgz(n)
            self._loadable_keys_registry = res
            
        return self._loadable_keys_registry

    def _write_array(self, array_name, filename=None) :
        """Write a TIPSY-ASCII file."""

        with self.lazy_off : # prevent any lazy reading or evaluation
            if filename is None :
                if self._filename[-3:] == '.gz' :
                    filename = self._filename[:-3]+"."+array_name+".gz"
                else :
                    filename = self._filename+"."+array_name
            f = util.open_(filename, 'w')
            print>>f, str(len(self))

            if array_name in self.family_keys() :
                for fam in [family.gas, family.dm, family.star] :
                    try:
                        ar = self[fam][array_name]
                    except KeyError :
                        ar = np.zeros(len(self[fam]), dtype=int)

                    if ar.dtype==float :
                        fmt = "%g"
                    else :
                        fmt = "%d"
                    np.savetxt(f, ar, fmt=fmt)
            else :
                ar = self[array_name]
                if ar.dtype==float :
                    fmt = "%g"
                else :
                    fmt = "%d"
                np.savetxt(f, ar, fmt=fmt)

        f.close()
        
    def _load_array(self, array_name, fam=None, filename = None,
                    packed_vector = None) :
        """Read a TIPSY-ASCII or TIPSY-BINARY auxiliary file with the
        specified name. If fam is not None, read only the particles of
        the specified family."""

        if filename is None and array_name in ['massform', 'rhoform', 'tempform'] :
            self.read_starlog()

        import sys, os
	
	# N.B. this code is a bit inefficient for loading
	# family-specific arrays, because it reads in the whole array
	# then slices it.  But of course the memory is only wasted
	# while still inside this routine, so it's only really the
	# wasted time that's a problem.
	
        # determine whether the array exists in a file
        
        if filename is None :
            if self._filename[-3:] == '.gz' :
                filename = self._filename[:-3]+"."+array_name
            else :
                filename = self._filename+"."+array_name
                
            if not os.path.isfile(filename) :
                filename+=".gz"
          
        f = util.open_(filename)
 
        # if we get here, we've got the file - try loading it
  
	try :
	    l = int(f.readline())
	except ValueError :
            # this is probably a binary file
            import xdrlib
            binary = True

            f.seek(0)
            up = xdrlib.Unpacker(f.read())
            l = up.unpack_int()

            buflen = len(up.get_buffer())

            if (buflen-4)/4/3. == l : # it's a float vector 
                data = np.array(up.unpack_farray(l*3,up.unpack_float))
                ndim = 3
            elif (buflen-4)/4. == l : # it's a float array 
                if (array_name == 'iord') :
                    isInt = True
                    data = np.zeros(l,dtype=int)
                    for i in xrange(l) : data[i] = up.unpack_int()
                else :
                    isInt = False
                    data = np.array(up.unpack_farray(l,up.unpack_float))
                ndim = 1
            else: # don't know what it is
                raise IOError, "Incorrect file format"
        else:
            binary = False
            if l!=len(self) :
                raise IOError, "Incorrect file format"
	
            # Inspect the first line to see whether it's float or int
            l = "0\n"
            while l=="0\n" : l = f.readline()
            if "." in l or "e" in l :
                tp = float
            else :
                tp = int

            # Restart at head of file
            f.seek(0)

            f.readline()
            data = np.fromfile(f, dtype=tp, sep="\n")
            ndim = len(data)/len(self)

            if ndim*len(self)!=len(data) :
                raise IOError, "Incorrect file format"
	
        if ndim>1 :
            dims = (len(self),ndim)
            # check whether the vector format is specified in the param file
            # this only matters for binary because ascii files use packed vectors by default
            if (binary) and (packed_vector == None) :
                # default bPackedVector = 0, so must use column-major format when reshaping
                v_order = 'F'
                if self._paramfile != "" :
                    try:
                        if int(self._paramfile.get("bPackedVector",0)) :
                            v_order="C"
                    except ValueError :
                        pass
                    
            elif (packed_vector is True) or (binary is False) :
                v_order = 'C'
            else :
                v_order = 'F'
        else :
            dims = len(self)
            v_order = 'C'

        if fam is None :
            self[array_name] = data.reshape(dims, order=v_order).view(array.SimArray)
        else :
            self[fam][array_name] = data.reshape(dims,order=v_order).view(array.SimArray)[self._get_family_slice(fam)]


    def read_starlog(self, fam=None) :
	"""Read a TIPSY-starlog file."""
	
        import sys, os, glob, pynbody.bridge
        x = os.path.abspath(self._filename)
        done = False
        filename=None
        x = os.path.dirname(x)
        l = glob.glob(os.path.join(x,"*.starlog"))
        for filename in l :
            # Attempt the loading of information
            try :
                sl = StarLog(filename)
            except IOError :
                l = glob.glob(os.path.join(x,"../*.starlog"))
                try : 
                    for filename in l:
                        sl = StarLog(filename)
                except IOError:
                    continue

            b = pynbody.bridge.OrderBridge(self,sl)
            b(sl).star['iorderGas'] = sl.star['iorderGas'][:self.star['iord'].size]
            b(sl).star['massform'] = sl.star['massform'][:self.star['iord'].size]
            b(sl).star['rhoform'] = sl.star['rhoform'][:self.star['iord'].size]
            b(sl).star['tempform'] = sl.star['tempform'][:self.star['iord'].size]
            b(sl)['posform'] = sl['pos'][:self.star['iord'].size,:]
            b(sl)['velform'] = sl['vel'][:self.star['iord'].size,:]
                
	
    @staticmethod
    def _can_load(f) :
	# to implement!
	return True

        
def _abundance_estimator(metal) :

    Y_He = ((0.236+2.1*metal)/4.0)*(metal<=0.1)
    Y_He+= ((-0.446*(metal-0.1)/0.9+0.446)/4.0)*(metal>0.1)
    Y_H = 1.0-Y_He*4. - metal

    return Y_H, Y_He

@TipsySnap.derived_quantity
def HII(sim) :
    """Number of HII ions per proton mass"""
    Y_H, Y_He = _abundance_estimator(sim["metals"])
    return Y_H - sim["HI"]

@TipsySnap.derived_quantity
def HeIII(sim) :
    """Number of HeIII ions per proton mass"""
    Y_H, Y_He = _abundance_estimator(sim["metals"])
    return Y_He-sim["HeII"]-sim["HeI"]

@TipsySnap.derived_quantity
def ne(sim) :
    """Number of electrons per proton mass"""
    return sim["HII"] + sim["HeII"] + 2*sim["HeIII"]
    
@TipsySnap.derived_quantity
def mu(sim) :
    """Relative atomic mass, i.e. number of particles per
    proton mass, ignoring metals (since we generally only know the
    mass fraction of metals, not their specific atomic numbers)"""
    
    x =  sim["HI"]+2*sim["HII"]+sim["HeI"]+2*sim["HeII"]+3*sim["HeIII"]
    
    x._units = 1/units.m_p
    return x
    
@TipsySnap.derived_quantity
def u(sim) :
    """Specific Internal energy"""
    u = (3./2) * units.k * sim["temp"] # per particle
    u=u*sim["mu"] # per unit mass
    u.convert_units("eV m_p^-1")
    return u

@TipsySnap.derived_quantity
def p(sim) :
    """Pressure"""
    p = sim["u"]*sim["rho"]*(2./3)
    p.convert_units("dyn")
    return p


class StarLog(snapshot.SimSnap):
    def __init__(self, filename):
        import os
        super(StarLog,self).__init__()
        self._filename = filename

        f = util.open_(filename)
        self.properties = {}
        
        file_structure = {'names': ("iord","iorderGas","tform","x","y","z","vx","vy","vz","massform","rhoform","tempform"),'formats':('i4','i4','f8','f8','f8','f8','f8','f8','f8','f8','f8','f8')}

        size = struct.unpack("i", f.read(4))
        iSize = size[0]
        if (iSize>  1000 or iSize<  10):
            byteswap=True
            f.seek(0)
            size = struct.unpack(">i", f.read(4))
        iSize = size[0]
            
        n = (os.path.getsize(filename)-f.tell())/iSize

        if(byteswap):
            g = np.fromstring(f.read(n*iSize),dtype=file_structure).byteswap()
        else:
            g = np.fromstring(f.read(n*iSize),dtype=file_structure)

        iord, indices = np.unique(g['iord'],return_index=True)

        self._num_particles = indices.size

        self._family_slice[family.star] = slice(0, n)
        self._create_arrays(["pos","vel"],3)
        self._create_arrays(["iord"])
        self.star._create_arrays(["iorderGas","massform","rhoform","tempform","metals","tform"])
        self._decorate()

        #self['iord'] = g['iord'][indices]
        for name in file_structure['names'] :
            self.star[name][:] = g[name][indices]



@TipsySnap.decorator
@StarLog.decorator
def load_paramfile(sim) :
    import sys, os, glob
    x = os.path.abspath(sim._filename)
    done = False
    sim._paramfile = {}
    filename=None
    for i in xrange(2) :
        x = os.path.dirname(x)
	l = glob.glob(os.path.join(x,"*.param"))

	for filename in l :
	    # Attempt the loading of information
	    try :
		f = file(filename)
	    except IOError :
                l = glob.glob(os.path.join(x,"../*.param"))
                try : 
                    for filename in l:
                        f = file(filename)
                except IOError:
                    continue
	    
            
            for line in f :
		try :
                    if line[0]!="#" :
                        s = line.split()
                        sim._paramfile[s[0]] = " ".join(s[2:])
                                
		except IndexError, ValueError :
		    pass

            if len(sim._paramfile)>1 :
                sim._paramfile["filename"] = filename
                done = True
                
        if done : break

            
@TipsySnap.decorator
@StarLog.decorator
def param2units(sim) :
    with sim.lazy_off :
        import sys, math, os, glob

        munit = dunit = hub = None

        try :
            munit_st = sim._paramfile["dMsolUnit"]+" Msol"
            munit = float(sim._paramfile["dMsolUnit"])
            dunit_st = sim._paramfile["dKpcUnit"]+" kpc"
            dunit = float(sim._paramfile["dKpcUnit"])
            hub = float(sim._paramfile["dHubble0"])
            om_m0 = float(sim._paramfile["dOmega0"])
            om_lam0 = float(sim._paramfile["dLambda"])

        except KeyError :
            pass

        if munit is None or dunit is None :
            return


        denunit = munit/dunit**3
        denunit_st = str(denunit)+" Msol kpc^-3"

        #
        # the obvious way:
        #
        #denunit_cgs = denunit * 6.7696e-32
        #kpc_in_km = 3.0857e16
        #secunit = 1./math.sqrt(denunit_cgs*6.67e-8)
        #velunit = dunit*kpc_in_km/secunit

        # the sensible way:
        # avoid numerical accuracy problems by concatinating factors:
        velunit = 8.0285 * math.sqrt(6.67e-8*denunit) * dunit
        velunit_st = ("%.5g"%velunit)+" km s^-1"

        #You have: kpc s / km
        #You want: Gyr
        #* 0.97781311
        timeunit = dunit / velunit * 0.97781311
        timeunit_st = ("%.5g"%timeunit)+" Gyr"

        enunit_st = "%.5g km^2 s^-2"%(velunit**2)
        
        sim["vel"].units = velunit_st
        potunit = sim["vel"].units**2
        if hub!=None:
            hubunit = 10. * velunit / dunit
            hubunit_st = ("%.3f"%(hubunit*hub))

            # append dependence on 'a' for cosmological runs
            dunit_st += " a"
            denunit_st += " a^-3"
            velunit_st += " a"
            potunit /= units.a**3
                
        #  Assuming G=1 in code units, phi is actually vel^2/a^3.
        # See also gasoline's master.c:5511.
        # Or should we be calculating phi as GM/R units (which
        # is the same for G=1 runs)?
        try :
            sim["phi"].units = potunit
            sim["eps"].units = dunit_st
        except KeyError :
            pass

        sim["pos"].units = dunit_st
        try :
            sim.gas["rho"].units = denunit_st
        except KeyError :
            pass

        try :
            sim.star["rhoform"].units = denunit_st
        except KeyError :
            pass

        try:
            sim.star["massform"].units = munit_st
        except KeyError :
            pass

        try :
            sim["mass"].units = munit_st
        except KeyError :
            pass

        sim.star["tform"].units = timeunit_st

        try :
            sim.gas["metals"].units = ""
        except KeyError :
            pass

        sim.star["metals"].units = ""

        try :
            sim._file_units_system = [sim["vel"].units, sim["mass"].units, sim["pos"].units]
        except KeyError :
            try :
                sim._file_units_system = [sim["vel"].units, sim.star["massform"].units, sim["pos"].units]
            except : pass

        if hub!=None:
            sim.properties['h'] = hubunit*hub
            sim.properties['omegaM0'] = float(om_m0)
            sim.properties['omegaL0'] = float(om_lam0)<|MERGE_RESOLUTION|>--- conflicted
+++ resolved
@@ -22,7 +22,6 @@
             f.seek(0)
             t, n, ndim, ng, nd, ns = struct.unpack(">diiiii", f.read(28))
 
-<<<<<<< HEAD
         # In non-cosmological simulations, what is t? Is it physical
         # time?  In which case, we need some way of telling what we
         # are dealing with and setting properties accordingly.
@@ -32,8 +31,6 @@
         except ZeroDivisionError:
             self.properties['z'] = None
             
-=======
->>>>>>> 4a26bf26
 	assert ndim==3
 	
 	self._num_particles = ng+nd+ns
