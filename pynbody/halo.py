"""

halo
====

Implements halo catalogue functions. If you have a supported halo
catalogue on disk or a halo finder installed and correctly configured,
you can access a halo catalogue through f.halos() where f is a
SimSnap.

See the `halo tutorial
<http://pynbody.github.io/pynbody/tutorials/halos.html>`_ for some
examples.

"""

import numpy as np
import weakref
import os.path
import glob
import re
import copy
import sys
from . import snapshot, util, config, config_parser, gadget


class DummyHalo(object):
    def __init__(self):
        self.properties = {}


class Halo(snapshot.IndexedSubSnap):
    """
    Generic class representing a halo.
    """

    def __init__(self, halo_id, halo_catalogue, *args):
        super(Halo, self).__init__(*args)
        self._halo_catalogue = halo_catalogue
        self._halo_id = halo_id
        self._descriptor = "halo_"+str(halo_id)
        self.properties = copy.copy(self.properties)
        self.properties['halo_id'] = halo_id

    def is_subhalo(self, otherhalo):
        """
        Convenience function that calls the corresponding function in 
        a halo catalogue.
        """

        return self._halo_catalogue.is_subhalo(self._halo_id, otherhalo._halo_id)


class HaloCatalogue(object):
    """
    Generic halo catalogue object. 
    """

    def __init__(self):
        self._halos = {}
        self.lazy_off = util.ExecutionControl()

    def calc_item(self, i):
        if i in self._halos:  # and self._halos[i]() is not None :
            return self._halos[i]  # ()
        else:
            h = self._get_halo(i)
            self._halos[i] = h  # weakref.ref(h)
            return h

    def __len__(self) : 
        return len(self._halos)

    def __iter__(self) : 
        if not self.lazy_off :
            return self._halo_generator()
        else : 
            return iter(self._halos.values())

    def __getitem__(self, item):
        if isinstance(item, slice):
            indices = item.indices(len(self._halos))
            [self.calc_item(i+1) for i in range(*indices)]
            return self._halos[item]
        else:
            return self.calc_item(item)
    
    def _halo_generator(self) : 
        i = 1
        while True:
            try : 
                yield self[i]
                i+=1
                if len(self[i]) == 0: break
            except RuntimeError: 
                break

    def is_subhalo(self, childid, parentid):
        """
        Checks whether the specified 'childid' halo is a subhalo 
        of 'parentid' halo. 
        """
        if (childid in self._halos[parentid].properties['children']):
            return True
        else:
            return False

    def contains(self, haloid):
        if (haloid in self._halos):
            return True
        else:
            return False

    @staticmethod
    def _can_load(self):
        return False

    @staticmethod
    def _can_run(self):
        return False

    


class RockstarCatalogue(HaloCatalogue):
    """
    Class to handle catalogues produced by Rockstar (by Peter Behroozi).
    """

    def __init__(self, sim, make_grp=None, dummy=False, use_iord=None, basename=None):
        """Initialize a RockstarCatalogue.

        **kwargs** :
         
        *make_grp*: if True a 'grp' array is created in the underlying
                    snapshot specifying the lowest level halo that any
                    given particle belongs to. If it is False, no such
                    array is created; if None, the behaviour is
                    determined by the configuration system.

        *dummy*: if True, the particle file is not loaded, and all
                 halos returned are just dummies (with the correct
                 properties dictionary loaded). Use load_copy to get
                 the actual data in this case.

        *use_iord*: if True, the particle IDs in the Amiga catalogue
                    are taken to refer to the iord array. If False,
                    they are the particle offsets within the file. If
                    None, the parameter defaults to True for
                    GadgetSnap, False otherwise.

        *basename*: specify the basename of the halo catalog
                        file - the code will load the catalog data from the
                        binary file.

        """

        import os.path
        if not self._can_load(sim):
            self._run_rockstar(sim)
        self._base = weakref.ref(sim)
        HaloCatalogue.__init__(self)

        if use_iord is None :
            use_iord = isinstance(sim.ancestor, gadget.GadgetSnap)

        self._use_iord = use_iord

        self._dummy = dummy
        
        if ahf_basename is not None: self._ahfBasename = ahf_basename
        else: 
            self._ahfBasename = util.cutgz(glob.glob(sim._filename+'*z*halos*')[0])[:-5]
        
        try : 
            f = util.open_(self._ahfBasename+'halos')
        except IOError: 
            raise IOError("Halo catalogue not found -- check the base name of catalogue data or try specifying a catalogue using the ahf_basename keyword")

        for i, l in enumerate(f):
            pass
        self._nhalos = i
        f.close()

        if config['verbose']:
            print "AHFCatalogue: loading particles...",
        sys.stdout.flush()

        self._load_ahf_particles(self._ahfBasename+'particles')

        if config['verbose']:
            print "halos...",
        sys.stdout.flush()

        self._load_ahf_halos(self._ahfBasename+'halos')

        if os.path.isfile(self._ahfBasename+'substructure'):
            if config['verbose']:
                print "substructure...",
            sys.stdout.flush()
            self._load_ahf_substructure(self._ahfBasename+'substructure')
        else:
            self._setup_children()

        if make_grp is None:
            make_grp = config_parser.getboolean('AHFCatalogue', 'AutoGrp')

        if make_grp:
            self.make_grp()

        if config_parser.getboolean('AHFCatalogue', 'AutoPid'):
            sim['pid'] = np.arange(0, len(sim))

        if config['verbose']:
            print "done!"

    def make_grp(self, name='grp'):
        """
        Creates a 'grp' array which labels each particle according to
        its parent halo. 
        """
        for halo in self._halos.values(): 
            halo[name] = np.repeat([halo._halo_id], len(halo))

    def _setup_children(self):
        """
        Creates a 'children' array inside each halo's 'properties'
        listing the halo IDs of its children. Used in case the reading
        of substructure data from the AHF-supplied _substructure file
        fails for some reason.
        """

        for i in xrange(self._nhalos):
            self._halos[i+1].properties['children'] = []

        for i in xrange(self._nhalos):
            host = self._halos[i+1].properties.get('hostHalo', -2)
            if host > -1:
                try:
                    self._halos[host+1].properties['children'].append(i+1)
                except KeyError:
                    pass

    def _get_halo(self, i):
        if self.base is None:
            raise RuntimeError("Parent SimSnap has been deleted")

        return self._halos[i]

    @property
    def base(self):
        return self._base()

    def load_copy(self, i):
        """Load the a fresh SimSnap with only the particle in halo i"""

        from . import load

        f = util.open_(self._ahfBasename+'particles')

        if self.isnew:
            nhalos = int(f.readline())
        else:
            nhalos = self._nhalos

        for h in xrange(i):
            ids = self._load_ahf_particle_block(f)

        f.close()

        return load(self.base.filename, take=ids)

    def _load_ahf_particle_block(self, f):
        """Load the particles for the next halo described in particle file f"""
        ng = len(self.base.gas)
        nds = len(self.base.dark) + len(self.base.star)
        nparts = int(f.readline().split()[0])

        if self.isnew:
            if isinstance(f, file):
                data = (np.fromfile(
                    f, dtype=int, sep=" ", count=nparts*2).reshape(nparts, 2))[:, 0]
            else:
                # unfortunately with gzipped files there does not
                # seem to be an efficient way to load nparts lines
                data = np.zeros(nparts, dtype=int)
                for i in xrange(nparts):
                    data[i] = int(f.readline().split()[0])

            if self._use_iord :
                data = self._iord_to_fpos[data]
            else :
                hi_mask = data >= nds
                data[np.where(hi_mask)] -= nds
                data[np.where(~hi_mask)] += ng
        else:
            if isinstance(f, file):
                data = np.fromfile(f, dtype=int, sep=" ", count=nparts)
            else:
                # see comment above on gzipped files
                data = np.zeros(nparts, dtype=int)
                for i in xrange(nparts):
                    data[i] = int(f.readline())
        data.sort()
        return data

    def _load_ahf_particles(self, filename):
        if self._use_iord :
            iord = self._base()['iord']
            assert len(iord)==iord.max(), "Missing iord values - in principle this can be corrected for, but at the moment no code is implemented to do so"
            self._iord_to_fpos = iord.argsort()
            
            
        f = util.open_(filename)
        if filename.split("z")[-2][-1] is ".":
            self.isnew = True
        else:
            self.isnew = False

        if self.isnew:
            nhalos = int(f.readline())
        else:
            nhalos = self._nhalos

        if not self._dummy:
            for h in xrange(nhalos):
                self._halos[h+1] = Halo(
                    h+1, self, self.base, self._load_ahf_particle_block(f))
                self._halos[h+1]._descriptor = "halo_"+str(h+1)
        else:
            for h in xrange(nhalos):
                self._halos[h+1] = DummyHalo()

        f.close()

    def _load_ahf_halos(self, filename):
        f = util.open_(filename)
        # get all the property names from the first, commented line
        # remove (#)
        keys = [re.sub('\([0-9]*\)', '', field)
                for field in f.readline().split()]
        # provide translations
        for i, key in enumerate(keys):
            if self.isnew:
                if(key == '#npart'):
                    keys[i] = 'npart'
            else:
                if(key == '#'):
                    keys[i] = 'dumb'
            if(key == 'a'):
                keys[i] = 'a_axis'
            if(key == 'b'):
                keys[i] = 'b_axis'
            if(key == 'c'):
                keys[i] = 'c_axis'
            if(key == 'Mvir'):
                keys[i] = 'mass'

        if self.isnew:
            # fix for column 0 being a non-column in some versions of the AHF
            # output
            if keys[0] == '#':
                keys = keys[1:]

        for h, line in enumerate(f):
            values = [float(x) if '.' in x or 'e' in x or 'nan' in x else int(
                x) for x in line.split()]
            # XXX Unit issues!  AHF uses distances in Mpc/h, possibly masses as
            # well
            for i, key in enumerate(keys):
                if self.isnew:
                    self._halos[h+1].properties[key] = values[i]
                else:
                    self._halos[h+1].properties[key] = values[i-1]
        f.close()

    def _load_ahf_substructure(self, filename):
        f = util.open_(filename)
        #nhalos = int(f.readline())  # number of halos?  no, some crazy number
                                    # that we will ignore
        nhalos = f.readline()  # Some crazy number, just need to skip it
        # import pdb; pdb.set_trace()
        for i in xrange(len(self._halos)):
            try:
                haloid, nsubhalos = [int(x) for x in f.readline().split()]
                self._halos[haloid+1].properties['children'] = [
                    int(x)+1 for x in f.readline().split()]
            except KeyError:
                pass
            except ValueError:
                break
        f.close()

    @staticmethod
    def _can_load(sim):
        for file in glob.glob(sim._filename+'*z*particles*'):
            if os.path.exists(file):
                return True
        return False

    def _run_rockstar(self, sim):
        # if (sim is pynbody.tipsy.TipsySnap) :
        typecode = 90
        # elif (sim is pynbody.gadget.GadgetSnap):
        #   typecode = '60' or '61'
        import pynbody.units as units
        # find AHFstep

        groupfinder = config_parser.get('RockstarCatalogue', 'Path')

        if groupfinder == 'None':
            for directory in os.environ["PATH"].split(os.pathsep):
                ahfs = glob.glob(os.path.join(directory, "rockstar-galaxies"))
                for iahf, ahf in enumerate(ahfs):
                    # if there are more AHF*'s than 1, it's not the last one, and
                    # it's AHFstep, then continue, otherwise it's OK.
                    if ((len(ahfs) > 1) & (iahf != len(ahfs)-1) &
                            (os.path.basename(ahf) == 'rockstar')):
                        continue
                    else:
                        groupfinder = ahf
                        break

        if not os.path.exists(groupfinder):
            raise RuntimeError("Path to AHF (%s) is invalid" % groupfinder)

        if (os.path.basename(groupfinder) == 'AHFstep'):
            isAHFstep = True
        else:
            isAHFstep = False
        # build units file
        if isAHFstep:
            f = open('tipsy.info', 'w')
            f.write(str(sim.properties['omegaM0'])+"\n")
            f.write(str(sim.properties['omegaL0'])+"\n")
            f.write(str(sim['pos'].units.ratio(
                units.kpc, a=1)/1000.0 * sim.properties['h'])+"\n")
            f.write(str(sim['vel'].units.ratio(units.km/units.s, a=1))+"\n")
            f.write(str(sim['mass'].units.ratio(units.Msol))+"\n")
            f.close()
            # make input file
            f = open('AHF.in', 'w')
            f.write(sim._filename+" "+str(typecode)+" 1\n")
            f.write(sim._filename+"\n256\n5\n5\n0\n0\n0\n0\n")
            f.close()
        else:
            # make input file
            f = open('AHF.in', 'w')

            lgmax = np.min([int(2**np.floor(np.log2(
                1.0 / np.min(sim['eps'])))), 131072])
            # hardcoded maximum 131072 might not be necessary

            print >>f, config_parser.get('AHFCatalogue', 'Config', vars={
                'filename': sim._filename,
                'typecode': typecode,
                'gridmax': lgmax
            })

            print >>f, config_parser.get('AHFCatalogue', 'ConfigTipsy', vars={
                'omega0': sim.properties['omegaM0'],
                'lambda0': sim.properties['omegaL0'],
                'boxsize': sim['pos'].units.ratio('Mpc a h^-1', **sim.conversion_context()),
                'vunit': sim['vel'].units.ratio('km s^-1 a', **sim.conversion_context()),
                'munit': sim['mass'].units.ratio('Msol h^-1', **sim.conversion_context()),
                'eunit': 0.03  # surely this can't be right?
            })

            f.close()

        if (not os.path.exists(sim._filename)):
            os.system("gunzip "+sim._filename+".gz")
        # determine parallel possibilities

        if os.path.exists(groupfinder):
            # run it
            os.system(groupfinder+" AHF.in")
            return

    @staticmethod
    def _can_run(sim):
        if config_parser.getboolean('AHFCatalogue', 'AutoRun'):
            if config_parser.get('AHFCatalogue', 'Path') == 'None':
                for directory in os.environ["PATH"].split(os.pathsep):
                    if (len(glob.glob(os.path.join(directory, "AHF*"))) > 0):
                        return True
            else:
                path = config_parser.get('AHFCatalogue', 'Path')
                return os.path.exists(path)
        return False

class AHFCatalogue(HaloCatalogue):
    """
    Class to handle catalogues produced by Amiga Halo Finder (AHF).
    """

    def __init__(self, sim, make_grp=None, dummy=False, use_iord=None, ahf_basename=None):
        """Initialize an AHFCatalogue.

        **kwargs** :
         
        *make_grp*: if True a 'grp' array is created in the underlying
                    snapshot specifying the lowest level halo that any
                    given particle belongs to. If it is False, no such
                    array is created; if None, the behaviour is
                    determined by the configuration system.

        *dummy*: if True, the particle file is not loaded, and all
                 halos returned are just dummies (with the correct
                 properties dictionary loaded). Use load_copy to get
                 the actual data in this case.

        *use_iord*: if True, the particle IDs in the Amiga catalogue
                    are taken to refer to the iord array. If False,
                    they are the particle offsets within the file. If
                    None, the parameter defaults to True for
                    GadgetSnap, False otherwise.

        *ahf_basename*: specify the basename of the AHF halo catalog
                        files - the code will append 'halos',
                        'particles', and 'substructure' to this
                        basename to load the catalog data.

        """

        import os.path
        if not self._can_load(sim):
            self._run_ahf(sim)
        self._base = weakref.ref(sim)
        HaloCatalogue.__init__(self)

        if use_iord is None :
            use_iord = isinstance(sim.ancestor, gadget.GadgetSnap)

        self._use_iord = use_iord

        self._dummy = dummy
        
        if ahf_basename is not None: self._ahfBasename = ahf_basename
        else: 
            self._ahfBasename = util.cutgz(glob.glob(sim._filename+'*z*halos*')[0])[:-5]
        
        try : 
            f = util.open_(self._ahfBasename+'halos')
        except IOError: 
            raise IOError("Halo catalogue not found -- check the base name of catalogue data or try specifying a catalogue using the ahf_basename keyword")

        for i, l in enumerate(f):
            pass
        self._nhalos = i
        f.close()

        if config['verbose']:
            print "AHFCatalogue: loading particles...",
        sys.stdout.flush()

        self._load_ahf_particles(self._ahfBasename+'particles')

        if config['verbose']:
            print "halos...",
        sys.stdout.flush()

        self._load_ahf_halos(self._ahfBasename+'halos')

        if os.path.isfile(self._ahfBasename+'substructure'):
            if config['verbose']:
                print "substructure...",
            sys.stdout.flush()
            self._load_ahf_substructure(self._ahfBasename+'substructure')
        else:
            self._setup_children()

        if make_grp is None:
            make_grp = config_parser.getboolean('AHFCatalogue', 'AutoGrp')

        if make_grp:
            self.make_grp()

        if config_parser.getboolean('AHFCatalogue', 'AutoPid'):
            sim['pid'] = np.arange(0, len(sim))

        if config['verbose']:
            print "done!"

    def make_grp(self, name='grp'):
        """
        Creates a 'grp' array which labels each particle according to
        its parent halo. 
        """
        for halo in self._halos.values(): 
            halo[name] = np.repeat([halo._halo_id], len(halo))

    def _setup_children(self):
        """
        Creates a 'children' array inside each halo's 'properties'
        listing the halo IDs of its children. Used in case the reading
        of substructure data from the AHF-supplied _substructure file
        fails for some reason.
        """

        for i in xrange(self._nhalos):
            self._halos[i+1].properties['children'] = []

        for i in xrange(self._nhalos):
            host = self._halos[i+1].properties.get('hostHalo', -2)
            if host > -1:
                try:
                    self._halos[host+1].properties['children'].append(i+1)
                except KeyError:
                    pass

    def _get_halo(self, i):
        if self.base is None:
            raise RuntimeError("Parent SimSnap has been deleted")

        return self._halos[i]

    @property
    def base(self):
        return self._base()

    def load_copy(self, i):
        """Load the a fresh SimSnap with only the particle in halo i"""

        from . import load

        f = util.open_(self._ahfBasename+'particles')

        if self.isnew:
            nhalos = int(f.readline())
        else:
            nhalos = self._nhalos

        for h in xrange(i):
            ids = self._load_ahf_particle_block(f)

        f.close()

        return load(self.base.filename, take=ids)

    def _load_ahf_particle_block(self, f):
        """Load the particles for the next halo described in particle file f"""
        ng = len(self.base.gas)
        nds = len(self.base.dark) + len(self.base.star)
        nparts = int(f.readline().split()[0])

        if self.isnew:
            if isinstance(f, file):
                data = (np.fromfile(
                    f, dtype=int, sep=" ", count=nparts*2).reshape(nparts, 2))[:, 0]
            else:
                # unfortunately with gzipped files there does not
                # seem to be an efficient way to load nparts lines
                data = np.zeros(nparts, dtype=int)
                for i in xrange(nparts):
                    data[i] = int(f.readline().split()[0])

            if self._use_iord :
                data = self._iord_to_fpos[data]
            else :
                hi_mask = data >= nds
                data[np.where(hi_mask)] -= nds
                data[np.where(~hi_mask)] += ng
        else:
            if isinstance(f, file):
                data = np.fromfile(f, dtype=int, sep=" ", count=nparts)
            else:
                # see comment above on gzipped files
                data = np.zeros(nparts, dtype=int)
                for i in xrange(nparts):
                    data[i] = int(f.readline())
        data.sort()
        return data

    def _load_ahf_particles(self, filename):
        if self._use_iord :
            iord = self._base()['iord']
            assert len(iord)==iord.max(), "Missing iord values - in principle this can be corrected for, but at the moment no code is implemented to do so"
            self._iord_to_fpos = iord.argsort()
            
            
        f = util.open_(filename)
        if filename.split("z")[-2][-1] is ".":
            self.isnew = True
        else:
            self.isnew = False

        if self.isnew:
            nhalos = int(f.readline())
        else:
            nhalos = self._nhalos

        if not self._dummy:
            for h in xrange(nhalos):
                self._halos[h+1] = Halo(
                    h+1, self, self.base, self._load_ahf_particle_block(f))
                self._halos[h+1]._descriptor = "halo_"+str(h+1)
        else:
            for h in xrange(nhalos):
                self._halos[h+1] = DummyHalo()

        f.close()

    def _load_ahf_halos(self, filename):
        f = util.open_(filename)
        # get all the property names from the first, commented line
        # remove (#)
        keys = [re.sub('\([0-9]*\)', '', field)
                for field in f.readline().split()]
        # provide translations
        for i, key in enumerate(keys):
            if self.isnew:
                if(key == '#npart'):
                    keys[i] = 'npart'
            else:
                if(key == '#'):
                    keys[i] = 'dumb'
            if(key == 'a'):
                keys[i] = 'a_axis'
            if(key == 'b'):
                keys[i] = 'b_axis'
            if(key == 'c'):
                keys[i] = 'c_axis'
            if(key == 'Mvir'):
                keys[i] = 'mass'

        if self.isnew:
            # fix for column 0 being a non-column in some versions of the AHF
            # output
            if keys[0] == '#':
                keys = keys[1:]

        for h, line in enumerate(f):
            values = [float(x) if '.' in x or 'e' in x or 'nan' in x else int(
                x) for x in line.split()]
            # XXX Unit issues!  AHF uses distances in Mpc/h, possibly masses as
            # well
            for i, key in enumerate(keys):
                if self.isnew:
                    self._halos[h+1].properties[key] = values[i]
                else:
                    self._halos[h+1].properties[key] = values[i-1]
        f.close()

    def _load_ahf_substructure(self, filename):
        f = util.open_(filename)
        #nhalos = int(f.readline())  # number of halos?  no, some crazy number
                                    # that we will ignore
        nhalos = f.readline()  # Some crazy number, just need to skip it
        # import pdb; pdb.set_trace()
        for i in xrange(len(self._halos)):
            try:
                haloid, nsubhalos = [int(x) for x in f.readline().split()]
                self._halos[haloid+1].properties['children'] = [
                    int(x)+1 for x in f.readline().split()]
            except KeyError:
                pass
            except ValueError:
                break
        f.close()

    def writegrp(self, grpoutfile=False):
        """
        simply write a skid style .grp file from ahf_particles
        file. header = total number of particles, then each line is
        the halo id for each particle (0 means free).
        """
        snapshot = self[1].ancestor
        try:
            snapshot['grp']
        except:
            self.make_grp()
        if not grpoutfile: grpoutfile=snapshot.filename+'.grp'
        print "write grp file to ", grpoutfile
        fpout = open(grpoutfile, "w")
        print >> fpout, len(snapshot['grp'])

        ## writing 1st to a string sacrifices memory for speed.
        ##  but this is much faster than numpy.savetxt (could make an option).
        # it is assumed that max halo id <= nhalos (i.e.length of string is set
        # len(str(nhalos))
        stringarray = snapshot['grp'].astype('|S'+str(len(str(self._nhalos))))
        outstring = "\n".join(stringarray)
        print >> fpout, outstring
        fpout.close()

    def writestat(self, snapshot, halos, statoutfile, hubble=None):
        """
        write a condensed skid.stat style ascii file from ahf_halos
        file.  header + 1 halo per line. should reproduce `Alyson's
        idl script' except does not do last 2 columns (Is it a
        satellite?) and (Is central halo is `false'ly split?).  output
        units are set to Mpc Msun, km/s.

        user can specify own hubble constant hubble=(H0/(100
        km/s/Mpc)), ignoring the snaphot arg for hubble constant
        (which sometimes has a large roundoff error).
        """
        s = snapshot
        mindarkmass = min(s.dark['mass'])

        if hubble is None:
            hubble = s.properties['h']

        outfile = statoutfile
        print "write stat file to ", statoutfile
        fpout = open(outfile, "w")
        header = "#Grp  N_tot     N_gas      N_star    N_dark    Mvir(M_sol)       Rvir(kpc)       GasMass(M_sol) StarMass(M_sol)  DarkMass(M_sol)  V_max  R@V_max  VelDisp    Xc   Yc   Zc   VXc   VYc   VZc   Contam   Satellite?   False?   ID_A"
        print >> fpout, header
        nhalos = halos._nhalos
        for ii in xrange(nhalos):
            h = halos[ii+1].properties  # halo index starts with 1 not 0
##  'Contaminated'? means multiple dark matter particle masses in halo)"
            icontam = np.where(halos[ii+1].dark['mass'] > mindarkmass)
            if (len(icontam[0]) > 0):
                contam = "contam"
            else:
                contam = "clean"
## may want to add implement satellite test and false central breakup test.

            n_dark = h['npart'] - h['n_gas'] - h['n_star']
            M_dark = h['mass'] - h['M_gas'] - h['M_star']
            ss = "     "  # can adjust column spacing
            outstring = str(int(h['halo_id']))+ss
            outstring += str(int(h['npart']))+ss+str(int(h['n_gas']))+ss
            outstring += str(int(h['n_star'])) + ss+str(int(n_dark))+ss
            outstring += str(h['mass']/hubble)+ss+str(h['Rvir']/hubble)+ss
            outstring += str(h['M_gas']/hubble)+ss+str(h['M_star']/hubble)+ss
            outstring += str(M_dark/hubble)+ss
            outstring += str(h['Vmax'])+ss+str(h['Rmax']/hubble)+ss
            outstring += str(h['sigV'])+ss
        ## pos: convert kpc/h to mpc (no h).
            outstring += str(h['Xc']/hubble/1000.)+ss
            outstring += str(h['Yc']/hubble/1000.)+ss
            outstring += str(h['Zc']/hubble/1000.)+ss
            outstring += str(h['VXc'])+ss+str(h['VYc'])+ss+str(h['VZc'])+ss
            outstring += contam+ss
            outstring += "unknown" + \
                ss  # unknown means sat. test not implemented.
            outstring += "unknown"+ss  # false central breakup.
            print >> fpout, outstring
        fpout.close()
        return 1

    def writetipsy(self, snapshot, halos, tipsyoutfile, hubble=None):
        """
        write halos to tipsy file (write as stars) from ahf_halos
        file.  returns a shapshot where each halo is a star particle.

        user can specify own hubble constant hubble=(H0/(100
        km/s/Mpc)), ignoring the snaphot arg for hubble constant
        (which sometimes has a large roundoff error).
        """
        from . import analysis
        from . import tipsy
        from .analysis import cosmology
        from snapshot import _new as new
        import math
        s = snapshot
        outfile = tipsyoutfile
        print "write tipsy file to ", tipsyoutfile
        nhalos = halos._nhalos
        nstar = nhalos
        sout = new(star=nstar)  # create new tipsy snapshot written as halos.
        sout.properties['a'] = s.properties['a']
        sout.properties['z'] = s.properties['z']
        sout.properties['boxsize'] = s.properties['boxsize']
        if hubble is None:
            hubble = s.properties['h']
        sout.properties['h'] = hubble
    ### ! dangerous -- rho_crit function and unit conversions needs simplifying
        rhocrithhco = cosmology.rho_crit(s, z=0, unit="Msol Mpc^-3 h^2")
        lboxkpc = sout.properties['boxsize'].ratio("kpc a")
        lboxkpch = lboxkpc*sout.properties['h']
        lboxmpch = lboxkpc*sout.properties['h']/1000.
        tipsyvunitkms = lboxmpch * 100. / (math.pi * 8./3.)**.5
        tipsymunitmsun = rhocrithhco * lboxmpch**3 / sout.properties['h']

        print "transforming ", nhalos, " halos into tipsy star particles"
        for ii in xrange(nhalos):
            h = halos[ii+1].properties
            sout.star[ii]['mass'] = h['mass']/hubble / tipsymunitmsun
            ## tipsy units: box centered at 0. (assume 0<=x<=1)
            sout.star[ii]['x'] = h['Xc']/lboxkpch - 0.5
            sout.star[ii]['y'] = h['Yc']/lboxkpch - 0.5
            sout.star[ii]['z'] = h['Zc']/lboxkpch - 0.5
            sout.star[ii]['vx'] = h['VXc']/tipsyvunitkms
            sout.star[ii]['vy'] = h['VYc']/tipsyvunitkms
            sout.star[ii]['vz'] = h['VZc']/tipsyvunitkms
            sout.star[ii]['eps'] = h['Rvir']/lboxkpch
            sout.star[ii]['metals'] = 0.
            sout.star[ii]['phi'] = 0.
            sout.star[ii]['tform'] = 0.
        print "writing tipsy outfile", outfile
        sout.write(fmt=tipsy.TipsySnap, filename=outfile)
        return sout

    def writehalos(self, snapshot, halos, hubble=None, outfile=None):
        """ Write the (ahf) halo catalog to disk.  This is really a
        wrapper that calls writegrp, writetipsy, writestat.  Writes
        .amiga.grp file (ascii group ids), .amiga.stat file (ascii
        halo catalog) and .amiga.gtp file (tipsy halo catalog).
        default outfile base simulation is same as snapshot s.
        function returns simsnap of halo catalog.
        """
        s = snapshot
        grpoutfile = s.filename+".amiga.grp"
        statoutfile = s.filename+".amiga.stat"
        tipsyoutfile = s.filename+".amiga.gtp"
        halos.writegrp(s, halos, grpoutfile)
        halos.writestat(s, halos, statoutfile, hubble=hubble)
        shalos = halos.writetipsy(s, halos, tipsyoutfile, hubble=hubble)
        return shalos
        
    @staticmethod
    def _can_load(sim):
        for file in glob.glob(sim._filename+'*z*particles*'):
            if os.path.exists(file):
                return True
        return False

    def _run_ahf(self, sim):
        # if (sim is pynbody.tipsy.TipsySnap) :
        typecode = 90
        # elif (sim is pynbody.gadget.GadgetSnap):
        #   typecode = '60' or '61'
        import pynbody.units as units
        # find AHFstep

        groupfinder = config_parser.get('AHFCatalogue', 'Path')

        if groupfinder == 'None':
            for directory in os.environ["PATH"].split(os.pathsep):
                ahfs = glob.glob(os.path.join(directory, "AHF*"))
                for iahf, ahf in enumerate(ahfs):
                    # if there are more AHF*'s than 1, it's not the last one, and
                    # it's AHFstep, then continue, otherwise it's OK.
                    if ((len(ahfs) > 1) & (iahf != len(ahfs)-1) &
                            (os.path.basename(ahf) == 'AHFstep')):
                        continue
                    else:
                        groupfinder = ahf
                        break

        if not os.path.exists(groupfinder):
            raise RuntimeError("Path to AHF (%s) is invalid" % groupfinder)

        if (os.path.basename(groupfinder) == 'AHFstep'):
            isAHFstep = True
        else:
            isAHFstep = False
        # build units file
        if isAHFstep:
            f = open('tipsy.info', 'w')
            f.write(str(sim.properties['omegaM0'])+"\n")
            f.write(str(sim.properties['omegaL0'])+"\n")
            f.write(str(sim['pos'].units.ratio(
                units.kpc, a=1)/1000.0 * sim.properties['h'])+"\n")
            f.write(str(sim['vel'].units.ratio(units.km/units.s, a=1))+"\n")
            f.write(str(sim['mass'].units.ratio(units.Msol))+"\n")
            f.close()
            # make input file
            f = open('AHF.in', 'w')
            f.write(sim._filename+" "+str(typecode)+" 1\n")
            f.write(sim._filename+"\n256\n5\n5\n0\n0\n0\n0\n")
            f.close()
        else:
            # make input file
            f = open('AHF.in', 'w')

            lgmax = np.min([int(2**np.floor(np.log2(
                1.0 / np.min(sim['eps'])))), 131072])
            # hardcoded maximum 131072 might not be necessary

            print >>f, config_parser.get('AHFCatalogue', 'Config', vars={
                'filename': sim._filename,
                'typecode': typecode,
                'gridmax': lgmax
            })

            print >>f, config_parser.get('AHFCatalogue', 'ConfigTipsy', vars={
                'omega0': sim.properties['omegaM0'],
                'lambda0': sim.properties['omegaL0'],
                'boxsize': sim['pos'].units.ratio('Mpc a h^-1', **sim.conversion_context()),
                'vunit': sim['vel'].units.ratio('km s^-1 a', **sim.conversion_context()),
                'munit': sim['mass'].units.ratio('Msol h^-1', **sim.conversion_context()),
                'eunit': 0.03  # surely this can't be right?
            })

            f.close()

        if (not os.path.exists(sim._filename)):
            os.system("gunzip "+sim._filename+".gz")
        # determine parallel possibilities

        if os.path.exists(groupfinder):
            # run it
            os.system(groupfinder+" AHF.in")
            return

    @staticmethod
    def _can_run(sim):
        if config_parser.getboolean('AHFCatalogue', 'AutoRun'):
            if config_parser.get('AHFCatalogue', 'Path') == 'None':
                for directory in os.environ["PATH"].split(os.pathsep):
                    if (len(glob.glob(os.path.join(directory, "AHF*"))) > 0):
                        return True
            else:
                path = config_parser.get('AHFCatalogue', 'Path')
                return os.path.exists(path)
        return False

<<<<<<< HEAD
class AmigaGrpCatalogue(HaloCatalogue):
    def __init__(self, sim, array='amiga.grp'):
=======

class GrpCatalogue(HaloCatalogue) :
    """
    A generic catalogue using a .grp file to specify which particles
    belong to which group. 
    """
    def __init__(self, sim, array='grp'): 
>>>>>>> 4318cc86
        sim[array]
    # trigger lazy-loading and/or kick up a fuss if unavailable
        self._base = weakref.ref(sim)
        self._halos = {}
        self._array = array
        HaloCatalogue.__init__(self)

    def _get_halo(self, i):
        if self.base is None:
            raise RuntimeError("Parent SimSnap has been deleted")

        x = Halo(i, self, self.base, np.where(self.base[self._array] == i))
        if len(x) == 0 : 
            raise RuntimeError("Halo %s does not exist"%(str(i)))
        x._descriptor = "halo_"+str(i)
        return x

    @property
    def base(self):
        return self._base()

    @staticmethod
    def _can_load(sim,array='grp'):
        if (array in sim.loadable_keys()) or (array in sim.keys()) : 
            return True
        else : 
            return False

class AmigaGrpCatalogue(GrpCatalogue):
    def __init__(self, sim, array='amiga.grp'):
        GrpCatalogue.__init__(self,sim,array)

    @staticmethod
    def _can_load(sim,array='amiga.grp'):
        return GrpCatalogue._can_load(sim,array)

class SubfindCatalogue(HaloCatalogue):
    """
        Class to handle catalogues produced by the SubFind halo finder. 
        Currently only imports groups (top level), no specific subhalos.
        Groups are sorted by mass (descending), most massive group is halo[0].
    """
    
    def __init__(self,sim):
        self._base=weakref.ref(sim)
        self._halos= {}
        HaloCatalogue.__init__(self)
        self.dtype_int=sim['iord'].dtype
        #self.dtype_flt=sim['x'].dtype #currently not used, but relevant for double precision Subfind output
        self.halodir=self._name_of_catalogue(sim)
        self.header=self._readheader()
        self.tasks=self.header[4]
        self.ids=self._read_ids()
        self.data_len, self.data_off=self._read_groups()

    def _get_halo(self,i):
        x = Halo(i, self, self.base, np.where(np.in1d(self.base['iord'],self.ids[self.data_off[i]:self.data_off[i]+self.data_len[i]])))
        x._descriptor = "halo_"+str(i)
        return x
    
    def _readheader(self):
        header=np.array([], dtype='int32')
        filename=self.halodir+"/subhalo_tab_"+self.halodir.split("_")[-1]+ ".0"
        fd=open(filename, "rb")
        #read header: this is strange but it works: there is an extra value in header which we delete in the next step
        header1=np.fromfile(fd, dtype='int32', sep="", count=8)
        header=np.delete(header1,4)
        fd.close()
        return header#[4]

    def _read_ids(self):
        data_ids=np.array([], dtype=self.dtype_int)
        for n in range(0,self.tasks):
            filename=self.halodir+"/subhalo_ids_"+self.halodir.split("_")[-1]+ "."+str(n)
            fd=open(filename,"rb")
            #for some reason there is an extra value in header which we delete in the next step
            header1=np.fromfile(fd, dtype='int32', sep="", count=7)
            header=np.delete(header1,4)
            #optional: include a check if both headers agree (they better)
            ids=np.fromfile(fd, dtype=self.dtype_int, sep="", count=-1 )
            fd.close()
            data_ids=np.append(data_ids, ids)
        return data_ids
            
    def _read_groups(self, ReadSubs=False, ReadAll=False):
        data_len=np.array([], dtype='int32')
        data_off=np.array([], dtype='int32')
        for n in range(0,self.tasks):
            filename=self.halodir+"/subhalo_tab_"+self.halodir.split("_")[-1]+"." +str(n)
            fd=open(filename, "rb")
            #read header (because header[0,5] changes between different files, header[4] does not) [same issue as with other headers]
            header1=np.fromfile(fd, dtype='int32', sep="", count=8)
            header=np.delete(header1,4)
            #read groups
            if header[0]>0:
                len=np.fromfile(fd, dtype='int32', sep="", count=header[0])
                offset=np.fromfile(fd, dtype='int32', sep="", count=header[0])
                #the following is for completeness, none of this information is currently used
                if ReadAll:
                    mass=np.fromfile(fd, dtype='float32', sep="", count=header[0])
                    pos=np.fromfile(fd, dtype='float32', sep="", count=3*header[0])
                    mmean200=np.fromfile(fd, dtype='float32', sep="", count=header[0])
                    rmean200=np.fromfile(fd, dtype='float32', sep="", count=header[0])
                    mcrit200=np.fromfile(fd, dtype='float32', sep="", count=header[0])
                    rcrit200=np.fromfile(fd, dtype='float32', sep="", count=header[0])
                    mtop200=np.fromfile(fd, dtype='float32', sep="", count=header[0])
                    rtop200=np.fromfile(fd, dtype='float32', sep="", count=header[0])
                    contcount=np.fromfile(fd, dtype='int32', sep="", count=header[0])
                    contmass=np.fromfile(fd, dtype='float32', sep="", count=header[0])
                    nsubs=np.fromfile(fd, dtype='int32', sep="", count=header[0])
                    firstsub=np.fromfile(fd, dtype='int32', sep="", count=header[0])
            #read subhalos only if expected to exist from header AND if ReadSubs==True (default False), because this info is not used yet
            if header[5]>0 and ReadSubs:
                print 'reading subs'
                sublen=np.fromfile(fd, dtype='int32', sep="", count=header[5])
                suboff=np.fromfile(fd, dtype='int32', sep="", count=header[5])
                if ReadAll:
                    subparent=np.fromfile(fd, dtype='int32', sep="", count=header[5])
                    submass=np.fromfile(fd, dtype='float32', sep="", count=header[5])
                    subpos=np.fromfile(fd, dtype='float32', sep="", count=3*header[5])
                    subvel=np.fromfile(fd, dtype='float32', sep="", count=3*header[5])
                    subCM=np.fromfile(fd, dtype='float32', sep="", count=3*header[5])
                    subspin=np.fromfile(fd, dtype='float32', sep="", count=3*header[5])
                    subVelDisp=np.fromfile(fd, dtype='float32', sep="", count=header[5])
                    subVMax=np.fromfile(fd, dtype='float32', sep="", count=header[5])
                    subVMaxRad=np.fromfile(fd, dtype='float32', sep="", count=header[5])
                    subHalfMassRad=np.fromfile(fd, dtype='float32', sep="", count=header[5])
                    subMostBound=np.fromfile(fd, dtype='int32', sep="", count=header[5])
                    subVMaxRad=np.fromfile(fd, dtype='float32', sep="", count=header[5])
                    #FIX: reformat 3D arrays (reshape ?) if they are supposed to be used
            fd.close()
            data_len=np.append(data_len, len)
            data_off=np.append(data_off, offset)
           
        return data_len, data_off
            
    @staticmethod
    def _name_of_catalogue(sim) :
        #standard path for multiple snapshot files
        snapnum = os.path.basename(os.path.dirname(sim.filename)).split("_")[-1]
        parent_dir = os.path.dirname(os.path.dirname(sim.filename))
        if os.path.exists(parent_dir+"/groups_"+snapnum):
            return parent_dir+"/groups_"+snapnum
        #alternative path if snapshot is single file
        else:
            snapnum = os.path.basename(sim.filename).split("_")[-1]
            parent_dir = os.path.dirname(sim.filename)
            return parent_dir+"/groups_"+snapnum

    @property
    def base(self):
        return self._base()

    @staticmethod
    def _can_load(sim):
        if os.path.exists(SubfindCatalogue._name_of_catalogue(sim)):
            return True
        else:
            return False
            

# AmigaGrpCatalogue MUST be scanned first, because if it exists we probably
# want to use it, but an AHFCatalogue will probably be on-disk too.

_halo_classes = [GrpCatalogue, AmigaGrpCatalogue, AHFCatalogue, SubfindCatalogue]
_runable_halo_classes = [AHFCatalogue]<|MERGE_RESOLUTION|>--- conflicted
+++ resolved
@@ -1010,18 +1010,12 @@
                 return os.path.exists(path)
         return False
 
-<<<<<<< HEAD
-class AmigaGrpCatalogue(HaloCatalogue):
-    def __init__(self, sim, array='amiga.grp'):
-=======
-
 class GrpCatalogue(HaloCatalogue) :
     """
     A generic catalogue using a .grp file to specify which particles
     belong to which group. 
     """
     def __init__(self, sim, array='grp'): 
->>>>>>> 4318cc86
         sim[array]
     # trigger lazy-loading and/or kick up a fuss if unavailable
         self._base = weakref.ref(sim)
